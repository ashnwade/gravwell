--- conflicted
+++ resolved
@@ -58,17 +58,10 @@
 	// aws uses string pointers, so we have to declare it on the
 	// stack in order to take it's reference... why aws, why......
 	an := "SentTimestamp"
-<<<<<<< HEAD
-	maxMsgCount := int64(10)
-	req := &sqs.ReceiveMessageInput{
-		AttributeNames:      []*string{&an},
-		MaxNumberOfMessages: &maxMsgCount,
-=======
 	var maxMessages int64 = 10
 	req := &sqs.ReceiveMessageInput{
 		AttributeNames:      []*string{&an},
 		MaxNumberOfMessages: &maxMessages,
->>>>>>> 70aa70fc
 	}
 
 	req = req.SetQueueUrl(s.conf.Queue)
