--- conflicted
+++ resolved
@@ -120,11 +120,7 @@
 		DebugEvent: &event,
 		Flow:       flow,
 	}
-<<<<<<< HEAD
-	if err = c.methodStaticPushURL(http.MethodPut, flowParseUrl(), req, &resp, stdOk, nil); err != nil {
-=======
 	if err = c.methodStaticPushURL(http.MethodPut, flowParseUrl(), req, &resp, nil, nil); err != nil {
->>>>>>> ed3235d8
 		return
 	}
 
