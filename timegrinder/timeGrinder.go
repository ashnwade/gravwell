--- conflicted
+++ resolved
@@ -181,24 +181,6 @@
 	}
 	if c.FormatOverride != `` {
 		err = tg.SetFormatOverride(c.FormatOverride)
-<<<<<<< HEAD
-	}
-	return
-}
-
-func (tg *TimeGrinder) SetFormatOverride(v string) (err error) {
-	if v == `` {
-		return
-	}
-	//attempt to find the override
-	for i := range tg.procs {
-		if tg.procs[i].Name() == v {
-			tg.override = tg.procs[i]
-			tg.FormatOverride = v
-			return
-		}
-	}
-=======
 	}
 	return
 }
@@ -214,7 +196,6 @@
 			}
 		}
 	}
->>>>>>> abcf698d
 	err = fmt.Errorf("override %q not found", v)
 	return
 }
