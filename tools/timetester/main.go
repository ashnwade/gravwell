/*************************************************************************
 * Copyright 2021 Gravwell, Inc. All rights reserved.
 * Contact: <legal@gravwell.io>
 *
 * This software may be modified and distributed under the terms of the
 * BSD 2-clause license. See the LICENSE file for details.
 **************************************************************************/

package main

import (
	"flag"
	"fmt"
	"log"
	"time"

	"github.com/gravwell/gravwell/v4/ingest/config"
	"github.com/gravwell/gravwell/v4/timegrinder"
)

var (
	custFormatPath = flag.String("custom", "", "Path to custom time format configuration file")
	lms            = flag.Bool("enable-left-most-seed", false, "Activate EnableLeftMostSeed config option")
	fo             = flag.String("format-override", "", "Enable FormatOverride config option")
<<<<<<< HEAD
	lt             = flag.Bool("assume-local-timezone", true, "Assume local timezone on timegrinder")
=======
	metrics        = flag.Bool("metrics", false, "Output metrics about captures")
>>>>>>> cf8fad00
)

type customFormats struct {
	TimeFormat config.CustomTimeFormat
}

func main() {
	flag.Parse()

	cfg := timegrinder.Config{
		EnableLeftMostSeed: *lms,
	}
	tg, err := timegrinder.New(cfg)
	if err != nil {
		log.Fatalf("Failed to build timegrinder: %v\n", err)
	}
	if *lt {
		tg.SetLocalTime()
	} else {
		tg.SetUTC()
	}
	if *custFormatPath != `` {
		var cf customFormats
		if err := config.LoadConfigFile(&cf, *custFormatPath); err != nil {
			log.Fatalf("Failed to load custom format configs from %q: %v\n", *custFormatPath, err)
		}
		for k, v := range cf.TimeFormat {
			if v == nil {
				continue
			}
			cf := timegrinder.CustomFormat{
				Name:   k,
				Regex:  v.Regex,
				Format: v.Format,
			}
			if cp, err := timegrinder.NewCustomProcessor(cf); err != nil {
				log.Fatalf("Invalid custom format %q: %v\n", k, err)
			} else if _, err := tg.AddProcessor(cp); err != nil {
				log.Fatalf("Failed to load custom time format %q: %v\n", k, err)
			}
		}
	}
	if *fo != `` {
		if err := tg.SetFormatOverride(*fo); err != nil {
			log.Fatalf("Failed to set timestamp format override to %q: %v\n", *fo, err)
		}
	}
	for _, arg := range flag.Args() {
		if ts, name, start, end, ok := tg.DebugMatch([]byte(arg)); !ok {
			outputNoMatch(arg)
		} else {
			outputMatch(arg, name, ts, start, end)
			if *metrics {
				checkPerformance(tg, []byte(arg))
			}
		}
	}
}

func outputNoMatch(val string) {
	fmt.Printf("%sNo Match%s\t%s\n", Red, Reset, val)
}

func outputMatch(val, name string, ts time.Time, start, end int) {
	if end < start || end >= len(val) || start >= len(val) {
		//something is wonky, just do a raw output
		fmt.Printf("%q\t%v\t%s\n", val, ts, name)
		return
	}
	pre := val[0:start]
	mtch := val[start:end]
	post := val[end:]
	fmt.Printf("%s%s%s%s%s\n", pre, Green, mtch, Reset, post)     //print the log with the highlight
	fmt.Printf("\t%s%v\t%s%s%s\n", Blue, ts, Yellow, name, Reset) //print the extraction info
}

const (
	Reset  = "\033[0m"
	Red    = "\033[31m"
	Green  = "\033[32m"
	Yellow = "\033[33m"
	Blue   = "\033[34m"
)

func checkPerformance(tg *timegrinder.TimeGrinder, v []byte) {
	tg.Reset()
	ts := time.Now()
	_, ok, err := tg.Extract(v)
	dur := time.Since(ts)
	if err != nil || !ok {
		fmt.Println("failed match on metrics")
		return
	}

	ts = time.Now()
	for i := 0; i < 1000; i++ {
		if _, ok, err = tg.Extract(v); err != nil || !ok {
			break
		}
	}
	dur2 := time.Since(ts)
	if err != nil || !ok {
		fmt.Println("failed match on metrics")
		return
	}
	fmt.Printf("Initial Match: %s%v%s\n", Green, dur, Reset)       //print the log with the highlight
	fmt.Printf("Average Match: %s%v%s\n", Green, dur2/1000, Reset) //print the log with the highlight
}<|MERGE_RESOLUTION|>--- conflicted
+++ resolved
@@ -22,11 +22,8 @@
 	custFormatPath = flag.String("custom", "", "Path to custom time format configuration file")
 	lms            = flag.Bool("enable-left-most-seed", false, "Activate EnableLeftMostSeed config option")
 	fo             = flag.String("format-override", "", "Enable FormatOverride config option")
-<<<<<<< HEAD
 	lt             = flag.Bool("assume-local-timezone", true, "Assume local timezone on timegrinder")
-=======
 	metrics        = flag.Bool("metrics", false, "Output metrics about captures")
->>>>>>> cf8fad00
 )
 
 type customFormats struct {
