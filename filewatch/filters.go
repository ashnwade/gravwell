--- conflicted
+++ resolved
@@ -408,10 +408,8 @@
 			} else if v.loc == filepath.Dir(p) {
 				//just update the names
 				delete(f.followers, stid)
-<<<<<<< HEAD
 				delete(f.states, stid)
-=======
->>>>>>> c2e34da4
+
 				flw.FileName = stid
 				st, ok := f.states[stid]
 				if !ok {
