--- conflicted
+++ resolved
@@ -208,10 +208,6 @@
 			err = fmt.Errorf("failed to get tags on Hec-Compatible-Listener %s %w", k, err)
 			return
 		}
-<<<<<<< HEAD
-		fmt.Println("GOT TAGS", ltags)
-=======
->>>>>>> 4f30209d
 		for _, lt := range ltags {
 			if _, ok := tagMp[lt]; !ok {
 				tags = append(tags, lt)
